![Gif of a file being sanitized](SanitizeFile.gif)

![Build Status](https://github.com/repobee/repobee-sanitizer/workflows/tests/badge.svg)
[![Code Coverage](https://codecov.io/gh/repobee/repobee-sanitizer/branch/master/graph/badge.svg)](https://codecov.io/gh/repobee/repobee-sanitizer)
![Supported Python Versions](https://img.shields.io/badge/python-3.6%2C%203.7%2C%203.8-blue.svg)
![Supported Platforms](https://img.shields.io/badge/platforms-Linux%2C%20macOS-blue.svg)
[![License](https://img.shields.io/badge/license-MIT-blue.svg)](LICENSE)
[![Code Style: Black](https://img.shields.io/badge/code%20style-black-000000.svg)](https://github.com/ambv/black)

# Overview

## Problem

When working with version control systems to maintain code, it is possible to want different versions of a file or even a whole repository. An example of this would be a teacher using GitHub to manage separate template repositories (repo) for code assignments, solutions, and unit tests.

Managing solutions and assignments separately becomes an issue when updates are made. If the assignment is updated, the solution and tests also have to be updated, and the teacher has to ensure that all repos are compatible, we call this drift. Working with separate repos simultaneously can be a pain as the teacher has to jump around and make changes in different places, essentially cluttering one's workplace.

## Solution

To combat the issues mentioned above, we have developed `Sanitizer`, a plug-in for RepoBee that
allows the user to manage their assignments and solutions inside a single repository.

`Sanitizer` adds the commands `sanitize file` and `sanitize repo` that lets the user sanitize
files and git repositories. `Sanitizer` works by removing or replacing text by going through
files as text, looking for a certain markup described below. The most simple usage
consists of a start and end marker, where content between these two markers will be
removed, or "sanitized" as it were.

This solution allows teachers to safely work inside a single repository, without the chance of solutions reaching students when creating student repositories (human error not accounted for).
The problem of drift is also removed, and as a bonus, teachers can easily create their assignments
using solution driven development.

# Usage

## Install
Use `RepoBee`'s plugin manager to install and activate.

```
$ repobee plugin install
$ repobee plugin activate # persistent activation
```

`Sanitizer` only adds new commands, so we recommend [activating it persistently](https://repobee.readthedocs.io/en/latest/plugins.html#persistent-plugin-activation-and-deactivation) after installing. For general instructions on installing and using plugins, see [RepoBee's plugin docs](https://repobee.readthedocs.io/en/latest/plugins.html).

## Syntax

For `Sanitizer` to work, marker syntax must be correct, this includes
spelling of the markers themselves, the markers currently are as follows:

- REPOBEE-SANITIZER-START
    - REQUIRED: A block is not a block without a start marker
    - Indicates the start of a block. Any text will be removed until reaching
      a `REPLACE-WITH` or `END` marker.
- REPOBEE-SANITIZER-REPLACE-WITH
    - OPTIONAL: but requires a start and end block.
    - Any text between this marker and the next `END` marker will remain.
- REPOBEE-SANITIZER-END
    - REQUIRED: Must exist for each start block
    - Indicates the end of a block.
- REPOBEE-SANITIZER-SHRED
    - OPTIONAL: Can only exist on the first line of a file. If this exists,
      there cannot be any other markers of any type in the file
    - Having this marker will remove the entire file when running the
      `sanitize-repo` or `sanitize-file` commands

If a marker is incorrectly spelled, `repobee-sanitizer` will report an error.

## Example use cases

Consider the following code:

```java
class StackTest {
    @Test
    public void topIsLastPushedValue() {
REPOBEE-SANITIZER-START
        // Arrange
        int value = 1338;

        // Act
        emptyStack.push(value);
        stack.push(value);

        int emptyStackTop = emptyStack.top();
        int stackTop = stack.top();

        // Assert
        assertThat(emptyStackTop, equalTo(value));
        assertThat(stackTop, equalTo(value));
REPOBEE-SANITIZER-END
    }
}
```

>Example 1: The simplest usage of `Sanitizer` using a .java file

For this .java test file, the `santize-file` command will identify the START
and END markers, and proceed to remove the code between the markers. The result will look
like this:

```java
class StackTest {
    @Test
    public void topIsLastPushedValue() {
    }
}
```

`Sanitizer` also supports the `REPOBEE-SANITIZER-REPLACE-WITH` marker.
By adding a replace marker, we can specify code that should replace the removed
code. Example as follows:

```java
class StackTest {
    @Test
    public void topIsLastPushedValue() {
REPOBEE-SANITIZER-START
        // Arrange
        int value = 1338;

        // Act
        emptyStack.push(value);
        stack.push(value);

        int emptyStackTop = emptyStack.top();
        int stackTop = stack.top();

        // Assert
        assertThat(emptyStackTop, equalTo(value));
        assertThat(stackTop, equalTo(value));
REPOBEE-SANITIZER-REPLACE-WITH
        fail("Not implemented");
REPOBEE-SANITIZER-END
    }
}
```

> Example 2: The code is the same as for example 1, but we have added a
> `REPOBEE-SANITIZER-REPLACE-WITH` marker.

As we can see in Example 2, this lets us provide two versions of a function,
one that is current, and one that will replace it. Example 1 and 2 shows us a
piece of code used in the KTH course DD1338. This code is part of an assignment
where students are asked to implement a test function. The example shows a
finished solution that is available to the teachers of the course. However,
because of `Sanitizer` and the `REPLACE-WITH` marker, the code can be
reduced to the following:

```java
class StackTest {
    @Test
    public void topIsLastPushedValue() {
        fail("Not implemented");
    }
}
```

> Example 3: Sanitized code that is provided to students.

We can see that the only code that remains inside the function is that of the
`REPLACE-WITH` marker. This gives us the main usage that `Sanitizer` was
developed for, it allows us to combine finished solutions with the
"skeletonized" solutions that are provided to students.

## Prefixing

Sometimes (usually) we want code that can run, its a good thing then that
`Sanitizer` blocks can be commented out! Example 2 produces the same output as the following:

```java
class StackTest {
    @Test
    public void topIsLastPushedValue() {
//REPOBEE-SANITIZER-START
        // Arrange
        int value = 1338;

        // Act
        emptyStack.push(value);
        stack.push(value);

        int emptyStackTop = emptyStack.top();
        int stackTop = stack.top();

        // Assert
        assertThat(emptyStackTop, equalTo(value));
        assertThat(stackTop, equalTo(value));
//REPOBEE-SANITIZER-REPLACE-WITH
        //fail("Not implemented");
//REPOBEE-SANITIZER-END
    }
}
```

> Example 4: Java code with `Sanitizer` related syntax commented out

`Sanitizer` automatically detects if there is a prefix in front of any
markers. This way we can have java comments: `//`, python comments: `#` or
similar preceding our markers. **This means code can still compile!**

### There are some rules for prefixing to observe:

Prefixes are valid for a single block, and are defined on the same line as the `REPOBEE-SANITIZER-START` marker of that block. The prefix is defined as all characters occurring before the `START` marker, without leading and trailing whitespace. Whitespace _within_ the prefix, such as in `/   /`, counts as part of the prefix.

If a prefix is defined in a block, all lines in the remainder of the block that contain a marker, as well as all lines in `REPLACE` blocks, must contain the prefix before any other non-whitespace characters. There is no limit to the amount of whitespace that may appear before or after the prefix, however. All whitespace is also preserved when sanitizing, and only the first occurrence of a prefix on each line is removed, allowing code comments inside the `REPLACE` block to be preserved.

## Commands
`Sanitizer` supports two main commands: `sanitize file` and `sanitize repo`

### The `sanitize file` command

<<<<<<< HEAD
`repobee sanitize file <infile> <outfile>` performs the sanitization operation described below directly on a file `infile` and writes the output to `outfile`.
=======
`repobee sanitize file <infile> <outfile>` performs the sanitize operation described below directly on a file `infile` and writes the output to `outfile`.
>>>>>>> 9b5e599b

Running the following command will sanitize `input.txt` (given that it exists) and create the file `sanitized.txt` containing, you guessed it, the sanitized file. `sanitized.txt` will be overwritten if it already exists.

```
$ repobee sanitize file input.txt sanitized.txt
```

The `--strip` flag can also be used to reverse the operation, instead removing all Sanitizer syntax from the file.

### The `sanitize repo` command

`sanitize repo` performs the sanitization protocol on an entire repository. It's most basic usage looks like so:
```
$ repobee sanitize repo --no-commit
```
Assuming that you're currently at the root of a Git repository, this will sanitize the current branch without making a commit.

#### Repo root
If you are not currently at the root of a repository, a path can be specified using the `--repo-root <path>` option.

#### Branches
Another important feature is working with branches, `Sanitizer` was essentially made to manage differing branches. For an example, a repo can have a `solutions` and a `main` branch, where the `solutions` branch contains an entire solution to an assignment, as well as `Sanitizer` `markers` (specified below). When we then sanitize the `solutions` branch, we create a slimmed-down version of our repo (that we would send to students), what we can then do is to specify which branch we want the sanitized version to end up on.

This is done using the `--target-branch <branch-name>` option. For example, if our repo is checked out to the branch `solutions` (that contains full solutions and `Sanitizer` `markers`), Running:

```
$ repobee sanitize repo --target-branch main
```

will sanitize the currently checked out branch (in this case `solutions`) and commit the result to the specified branch, in this case `main`. Successfully using the `--target-branch` feature allows us to essentially retain two concurrent repositories while only having to update one of them should any changes or improvements be made to our course tasks.

#### Pull Requests
If your target branch is the `main` branch of your repository, it can be quite intimidating to force commit any changes to that branch. Therefore, we have added the `--create-pr-branch` (or `-p`) flag to `Sanitizer` that will create a new branch from the one specified by `--target-branch` and sanitize to the new branch from where a pull request can be created. This way, you can lock your main branch on your git platform, to ensure that your code is safe when using `Sanitizer`

#### Errors / Force
`Sanitizer` does its best to ensure that nothing breaks while sanitizing. Therefore, when sanitizing a repo, `Sanitizer` will always make sure you have no uncommitted files in the repo as well as no syntax errors in your `Sanitizer` syntax. If you do have an error, `Sanitizer` will _not_ sanitize _anything_ until you fix any errors and run the command again. `Sanitizer` even prevents you from committing if no changes will be made to the repo!

If you are completely and utterly sure that computers are stupid things and that you are a far superior being, you may use the `--force` flag to ignore any warnings related to uncommitted files/changes in the repo (Jokes aside this is necessary sometimes, like if you want to commit when no changes were made).

## License

See [LICENSE](LICENSE) for details.<|MERGE_RESOLUTION|>--- conflicted
+++ resolved
@@ -209,11 +209,7 @@
 
 ### The `sanitize file` command
 
-<<<<<<< HEAD
-`repobee sanitize file <infile> <outfile>` performs the sanitization operation described below directly on a file `infile` and writes the output to `outfile`.
-=======
 `repobee sanitize file <infile> <outfile>` performs the sanitize operation described below directly on a file `infile` and writes the output to `outfile`.
->>>>>>> 9b5e599b
 
 Running the following command will sanitize `input.txt` (given that it exists) and create the file `sanitized.txt` containing, you guessed it, the sanitized file. `sanitized.txt` will be overwritten if it already exists.
 
