--- conflicted
+++ resolved
@@ -151,11 +151,8 @@
     )
 
     assert result.status == plug.Status.ERROR
-<<<<<<< HEAD
     assert "uncommitted staged file" in result.msg
-=======
-    assert "staged file" in result.msg
->>>>>>> a6bae319
+
 
 
 def test_sanitize_repo_return_fail_when_has_unstaged_changes(
@@ -171,11 +168,7 @@
     )
 
     assert result.status == plug.Status.ERROR
-<<<<<<< HEAD
     assert "uncommitted unstaged file" in result.msg
-=======
-    assert "unstaged file" in result.msg
->>>>>>> a6bae319
 
 
 def test_sanitize_repo_return_fail_when_has_untracked_files(
