--- conflicted
+++ resolved
@@ -187,7 +187,6 @@
     assert "untracked file" in result.msg
 
 
-<<<<<<< HEAD
 def test_sanitize_repo_passes_with_force_flag(sanitizer_config, fake_repo):
     """Test adds an utracked file to make sure that repobee does not complain
         when we add --force to the command. Expects success status."""
@@ -203,7 +202,7 @@
 
     assert result.status == plug.Status.SUCCESS
     assert "force" in result.msg
-=======
+
 def test_sanitize_repo_raises_plug_error_if_file_list_doesnt_exist(
     sanitizer_config, fake_repo
 ):
@@ -215,7 +214,6 @@
             f"--repo-root {fake_repo.path} "
             "--no-commit"
         )
->>>>>>> 8b1a8c54
 
 
 def execute_sanitize_repo(arguments: str):
